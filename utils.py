--- conflicted
+++ resolved
@@ -11,10 +11,12 @@
 import tqdm
 from PIL import Image
 from torch.utils.data import Dataset, DataLoader, Subset
+from PIL import Image
+from torch.utils.data import Dataset, DataLoader, Subset
 from torchvision import datasets, transforms
 from torchvision.datasets import ImageFolder, LFWPairs, CelebA
+from torchvision.datasets import ImageFolder, LFWPairs, CelebA
 from scipy.ndimage.interpolation import rotate as scipyrotate
-<<<<<<< HEAD
 # from networks import FaceNet, VGGFace, ArcFaceNet
 from networks import VGGFace
 
@@ -40,32 +42,6 @@
 #         if self.transform:
 #             image = self.transform(image)
 #         return image, label
-=======
-from networks import FaceNet, VGGFace, ArcFaceNet
-
-class MSCelebDataset(Dataset):
-    def __init__(self, root_dir, transform=None):
-        """
-        Args:
-            root_dir (string): Directory with all the images.
-            transform (callable, optional): Optional transform to be applied on a sample.
-        """
-        self.root_dir = root_dir
-        self.transform = transform
-        self.image_folder = ImageFolder(root=root_dir, transform=transform)
-        self.class_to_idx = self.image_folder.class_to_idx
-        self.img_paths = self.image_folder.imgs
-
-    def __len__(self):
-        return len(self.img_paths)
-
-    def __getitem__(self, idx):
-        img_path, label = self.img_paths[idx]
-        image = Image.open(img_path).convert('RGB')
-        if self.transform:
-            image = self.transform(image)
-        return image, label
->>>>>>> 5ac45ff0
 
 def get_dataset(dataset_name, data_path, batch_size=1, subset=None, args=None):
     """
@@ -99,7 +75,6 @@
         ])
 
     # Dataset-specific configurations
-<<<<<<< HEAD
     if dataset_name == 'CelebA':
         channel = 3
         im_size = (178, 218)  # original CelebA size
@@ -159,52 +134,8 @@
 
     else:
         exit('unknown dataset: %s'%dataset_name)
-=======
-    if dataset_name == 'LFW':
-        channel = 3
-        im_size = (250, 250)
-        num_classes = 5749  # Number of identities
-        mean = [0.485, 0.456, 0.406]
-        std = [0.229, 0.224, 0.225]
-        dataset_train = LFWPairs(root=data_path, split='train', transform=transform, download=True)
-        dataset_test = LFWPairs(root=data_path, split='test', transform=transform, download=True)
-        class_names = dataset_train.classes
-
-    elif dataset_name == 'CelebA':
-        channel = 3
-        im_size = (178, 218)
-        num_classes = 40  # Number of attributes or identities
-        mean = [0.485, 0.456, 0.406]
-        std = [0.229, 0.224, 0.225]
-        dataset_train = CelebA(root=data_path, split='train', transform=transform, download=True)
-        dataset_test = CelebA(root=data_path, split='test', transform=transform, download=True)
-        class_names = dataset_train.classes
-
-    elif dataset_name == 'MS-Celeb-1M':
-        channel = 3
-        im_size = (112, 112)
-        num_classes = 94682  # Number of celebrities
-        mean = [0.485, 0.456, 0.406]
-        std = [0.229, 0.224, 0.225]
-        transform = transforms.Compose([
-            transforms.Resize(im_size),
-            transforms.ToTensor(),
-            transforms.Normalize(mean=mean, std=std),
-        ])
-        train_dataset = MSCelebDataset(root_dir=os.path.join(data_path, 'train'), transform=transform)
-        val_dataset = MSCelebDataset(root_dir=os.path.join(data_path, 'val'), transform=transform)
-        test_dataset = MSCelebDataset(root_dir=os.path.join(data_path, 'test'), transform=transform)
-        loader_train_dict = DataLoader(train_dataset, batch_size=batch_size, shuffle=True, num_workers=4)
-        loader_test = DataLoader(test_dataset, batch_size=batch_size, shuffle=False, num_workers=4)
-        class_map = {i: cls for i, cls in enumerate(train_dataset.image_folder.classes)}
-        class_map_inv = {v: k for k, v in class_map.items()}
-        class_names = train_dataset.image_folder.classes
-
-
-    else:
-        raise ValueError(f"Unsupported dataset: {dataset_name}")
->>>>>>> 5ac45ff0
-
+
+    # Apply ZCA Whitening if specified
     # Apply ZCA Whitening if specified
     if args.zca:
         images = []
@@ -235,17 +166,9 @@
 
         args.zca_trans = zca
 
-<<<<<<< HEAD
     testloader = torch.utils.data.DataLoader(dst_test, batch_size=128, shuffle=False, num_workers=2)
 
     return channel, im_size, num_classes, class_names, mean, std, dst_train, dst_test, testloader, loader_train_dict, class_map, class_map_inv
-=======
-    # Create DataLoaders
-    loader_train_dict = DataLoader(dataset_train, batch_size=batch_size, shuffle=True, num_workers=4)
-    loader_test = DataLoader(dataset_test, batch_size=batch_size, shuffle=False, num_workers=4)
-
-    return channel, im_size, num_classes, class_names, mean, std, dataset_train, dataset_test, loader_train_dict, loader_test
->>>>>>> 5ac45ff0
 
 class TensorDataset(Dataset):
     def __init__(self, images, labels): # images: n x c x h x w tensor
@@ -269,7 +192,6 @@
 def get_network(model, channel, num_classes, im_size=(32, 32), dist=True):
     torch.random.manual_seed(int(time.time() * 1000) % 100000)
     net_width, net_depth, net_act, net_norm, net_pooling = get_default_convnet_setting()
-<<<<<<< HEAD
     
     if model == 'VGGFace':
         net = VGGFace(num_classes=num_classes)
@@ -277,15 +199,6 @@
     #     net = FaceNet(num_classes=num_classes)
     # elif model == 'ArcFace':
     #     net = ArcFaceNet(num_classes=num_classes)    
-=======
-
-    if model == 'FaceNet':
-        net = FaceNet(num_classes=num_classes)
-    elif model == 'VGGFace':
-        net = VGGFace(num_classes=num_classes)
-    elif model == 'ArcFace':
-        net = ArcFaceNet(num_classes=num_classes)    
->>>>>>> 5ac45ff0
     else:
         net = None
         exit('DC error: unknown model')
@@ -492,15 +405,10 @@
     Returns:
         List[str]: Model names for evaluation.
     """
-<<<<<<< HEAD
     # if eval_mode == 'F':
     #     model_eval_pool = ['FaceNet', 'VGGFace', 'ArcFace']
     if eval_mode == 'F':
         model_eval_pool = ['VGGFace']
-=======
-    if eval_mode == 'F':
-        model_eval_pool = ['FaceNet', 'VGGFace', 'ArcFace']
->>>>>>> 5ac45ff0
     elif eval_mode == 'S':
         model_eval_pool = [model]
     else:
