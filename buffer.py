import os
import argparse
import torch
import torch.nn as nn
from tqdm import tqdm
import copy
import warnings

<<<<<<< HEAD
from utils import get_dataset, get_network, get_daparam,\
    TensorDataset, epoch, ParamDiffAug
=======
from utils import get_face_loader, get_network, TensorDataset
>>>>>>> 5ac45ff0

warnings.filterwarnings("ignore", category=DeprecationWarning)

def main(args):
<<<<<<< HEAD
    args.dsa = True if args.dsa == 'True' else False
    args.device = 'cuda' if torch.cuda.is_available() else 'cpu'
    args.dsa_param = ParamDiffAug()    
    
    channel, im_size, num_classes, class_names, mean, std, dst_train, dst_test, testloader, loader_train_dict, class_map, class_map_inv = get_dataset(args.dataset, args.data_path, args.batch_real, args.subset, args=args)

    criterion = nn.CrossEntropyLoss().to(args.device)  # For FaceNet, VGGFace with classifier
    print('Hyper-parameters: \n', args.__dict__)

    save_dir = os.path.join(args.buffer_path, args.dataset)

    # If using LFW or CelebA or MS-Celeb-1M, add dataset-specific subfolders
    if args.dataset in ["LFW", "CelebA", "MS-Celeb-1M"]:
        save_dir = os.path.join(save_dir, args.dataset)

    # Optionally include image size, to distinguish settings (e.g., 160 for FaceNet)
    if hasattr(args, "im_size"):
        res = args.im_size if isinstance(args.im_size, int) else args.im_size[0]
        save_dir = os.path.join(save_dir, f"{res}px")

    # Add the model name
    save_dir = os.path.join(save_dir, args.model)

    # Ensure folder exists
    os.makedirs(save_dir, exist_ok=True)
=======
    args.device = 'cuda' if torch.cuda.is_available() else 'cpu'
>>>>>>> 5ac45ff0

    # Load real face data
    train_loader = get_face_loader(args.train_dir, image_size=args.im_size, batch_size=args.batch_real, shuffle=True)
    test_loader = get_face_loader(args.test_dir, image_size=args.im_size, batch_size=args.batch_real, shuffle=False)
    channel = 3
    im_size = (args.im_size, args.im_size)
    num_classes = args.num_classes

    # Prepare real data snapshot arrays
    images_all, labels_all = [], []
    for imgs, labs in tqdm(train_loader, desc="Collecting real images"):
        images_all.append(imgs)
        labels_all.append(labs)
    images_all = torch.cat(images_all, dim=0).cpu()
    labels_all = torch.cat(labels_all, dim=0).cpu()

    dst_train = TensorDataset(copy.deepcopy(images_all), copy.deepcopy(labels_all))
    trainloader = torch.utils.data.DataLoader(dst_train, batch_size=args.batch_train, shuffle=True)

    criterion = nn.CrossEntropyLoss().to(args.device)  # For FaceNet, VGGFace with classifier

    # Create save folder
    save_dir = os.path.join(args.buffer_path, args.model)
    os.makedirs(save_dir, exist_ok=True)

    trajectories = []

    # Train expert models
    for it in range(args.num_experts):
        teacher = get_network(args.model, channel, num_classes, im_size).to(args.device)
        teacher.train()
        optimizer = torch.optim.SGD(teacher.parameters(), lr=args.lr_teacher, momentum=args.mom, weight_decay=args.l2)

<<<<<<< HEAD
    ''' set augmentation for whole-dataset training '''
    args.dc_aug_param = get_daparam(args.dataset, args.model, args.model, None)
    args.dc_aug_param['strategy'] = 'crop_scale_rotate'  # for whole-dataset training
    print('DC augmentation parameters: \n', args.dc_aug_param)

    # Train expert models
    for it in range(args.num_experts):
        teacher = get_network(args.model, channel, num_classes, im_size).to(args.device)
        teacher.train()
        optimizer = torch.optim.SGD(teacher.parameters(), lr=args.lr_teacher, momentum=args.mom, weight_decay=args.l2)
        timestamps = []
        timestamps.append([p.detach().cpu() for p in teacher.parameters()])
        lr_schedule = [args.train_epochs // 2 + 1]
=======
        timestamps = [[p.detach().cpu() for p in teacher.parameters()]]
        lr_schedule = [args.train_epochs // 2]
>>>>>>> 5ac45ff0

        for e in range(args.train_epochs):
            teacher.train()
            for imgs, labs in trainloader:
                imgs, labs = imgs.to(args.device), labs.to(args.device)
                optimizer.zero_grad()
                if args.model == 'ArcFace':
                    out = teacher(imgs, labs)  # ArcFace requires both inputs and labels
                else:
                    out = teacher(imgs)
                loss = criterion(out, labs)
                loss.backward()
                optimizer.step()

<<<<<<< HEAD
            train_loss, train_acc = epoch("train", dataloader=trainloader, net=teacher, optimizer=teacher_optim,
                                        criterion=criterion, args=args, aug=True)

            test_loss, test_acc = epoch("test", dataloader=testloader, net=teacher, optimizer=None,
                                        criterion=criterion, args=args, aug=False)
=======
>>>>>>> 5ac45ff0

            teacher.eval()
            timestamps.append([p.detach().cpu() for p in teacher.parameters()])

<<<<<<< HEAD
            timestamps.append([p.detach().cpu() for p in teacher.parameters()])

            if e in lr_schedule and args.decay:
                lr *= 0.1
                teacher_optim = torch.optim.SGD(teacher.parameters(), lr=lr, momentum=args.mom, weight_decay=args.l2)
                teacher_optim.zero_grad()
=======
            if e in lr_schedule:
                for g in optimizer.param_groups:
                    g['lr'] *= 0.1

            print(f"[{it}/{args.num_experts}] Epoch {e}: recorded trajectory.")
>>>>>>> 5ac45ff0

        trajectories.append(timestamps)

        # Save buffer
        if len(trajectories) >= args.save_interval:
            idx = len(os.listdir(save_dir))
            fname = f"replay_buffer_{idx}.pt"
            torch.save(trajectories, os.path.join(save_dir, fname))
            print("Saved expert buffer:", fname)
            trajectories = []

if __name__ == '__main__':
<<<<<<< HEAD
    parser = argparse.ArgumentParser(description='Parameter Processing')
    parser.add_argument('--dataset', type=str, default='CelebA', help='dataset')
    parser.add_argument('--subset', type=str, default=None, help='subset')
    parser.add_argument('--model', type=str, default='VGGFace', help='model')
    parser.add_argument('--res', type=int, default=128, help='resolution for model images')
    parser.add_argument('--num_experts', type=int, default=100, help='training iterations')
    parser.add_argument('--lr_teacher', type=float, default=0.01, help='learning rate for updating network parameters')
    parser.add_argument('--batch_train', type=int, default=256, help='batch size for training networks')
    parser.add_argument('--batch_real', type=int, default=256, help='batch size for real loader')
    parser.add_argument('--dsa', type=str, default='True', choices=['True', 'False'],
                        help='whether to use differentiable Siamese augmentation.')
    parser.add_argument('--dsa_strategy', type=str, default='color_crop_cutout_flip_scale_rotate',
                        help='differentiable Siamese augmentation strategy')
    parser.add_argument('--data_path', type=str, default='datasets', help='dataset root folder for CelebA')
    parser.add_argument('--buffer_path', type=str, default='./buffers', help='buffer path')
=======
    parser = argparse.ArgumentParser()
    parser.add_argument('--train_dir', required=True)
    parser.add_argument('--test_dir', required=True)
    parser.add_argument('--model', choices=['FaceNet', 'VGGFace', 'ArcFace'], required=True)
    parser.add_argument('--buffer_path', required=True)
    parser.add_argument('--num_experts', type=int, default=10)
>>>>>>> 5ac45ff0
    parser.add_argument('--train_epochs', type=int, default=50)
    parser.add_argument('--lr_teacher', type=float, default=0.01)
    parser.add_argument('--mom', type=float, default=0.9)
    parser.add_argument('--l2', type=float, default=1e-4)
    parser.add_argument('--batch_real', type=int, default=256)
    parser.add_argument('--batch_train', type=int, default=128)
    parser.add_argument('--im_size', type=int, default=160)
    parser.add_argument('--save_interval', type=int, default=5)
    parser.add_argument('--num_classes', type=int, required=True)

    args = parser.parse_args()
    main(args)<|MERGE_RESOLUTION|>--- conflicted
+++ resolved
@@ -6,17 +6,12 @@
 import copy
 import warnings
 
-<<<<<<< HEAD
 from utils import get_dataset, get_network, get_daparam,\
     TensorDataset, epoch, ParamDiffAug
-=======
-from utils import get_face_loader, get_network, TensorDataset
->>>>>>> 5ac45ff0
 
 warnings.filterwarnings("ignore", category=DeprecationWarning)
 
 def main(args):
-<<<<<<< HEAD
     args.dsa = True if args.dsa == 'True' else False
     args.device = 'cuda' if torch.cuda.is_available() else 'cpu'
     args.dsa_param = ParamDiffAug()    
@@ -42,43 +37,35 @@
 
     # Ensure folder exists
     os.makedirs(save_dir, exist_ok=True)
-=======
-    args.device = 'cuda' if torch.cuda.is_available() else 'cpu'
->>>>>>> 5ac45ff0
 
-    # Load real face data
-    train_loader = get_face_loader(args.train_dir, image_size=args.im_size, batch_size=args.batch_real, shuffle=True)
-    test_loader = get_face_loader(args.test_dir, image_size=args.im_size, batch_size=args.batch_real, shuffle=False)
-    channel = 3
-    im_size = (args.im_size, args.im_size)
-    num_classes = args.num_classes
+    ''' organize the real dataset '''
+    images_all = []
+    labels_all = []
+    indices_class = [[] for c in range(num_classes)]
+    print("BUILDING DATASET")
+    for i in tqdm(range(len(dst_train))):
+        sample = dst_train[i]
+        images_all.append(torch.unsqueeze(sample[0], dim=0))
+        labels_all.append(class_map[torch.tensor(sample[1]).item()])
 
-    # Prepare real data snapshot arrays
-    images_all, labels_all = [], []
-    for imgs, labs in tqdm(train_loader, desc="Collecting real images"):
-        images_all.append(imgs)
-        labels_all.append(labs)
-    images_all = torch.cat(images_all, dim=0).cpu()
-    labels_all = torch.cat(labels_all, dim=0).cpu()
+    for i, lab in tqdm(enumerate(labels_all)):
+        indices_class[lab].append(i)
+    images_all = torch.cat(images_all, dim=0).to("cpu")
+    labels_all = torch.tensor(labels_all, dtype=torch.long, device="cpu")
 
-    dst_train = TensorDataset(copy.deepcopy(images_all), copy.deepcopy(labels_all))
-    trainloader = torch.utils.data.DataLoader(dst_train, batch_size=args.batch_train, shuffle=True)
+    for c in range(num_classes):
+        print('class c = %d: %d real images'%(c, len(indices_class[c])))
 
-    criterion = nn.CrossEntropyLoss().to(args.device)  # For FaceNet, VGGFace with classifier
+    for ch in range(channel):
+        print('real images channel %d, mean = %.4f, std = %.4f'%(ch, torch.mean(images_all[:, ch]), torch.std(images_all[:, ch])))
 
-    # Create save folder
-    save_dir = os.path.join(args.buffer_path, args.model)
-    os.makedirs(save_dir, exist_ok=True)
+    criterion = nn.CrossEntropyLoss().to(args.device)
 
     trajectories = []
 
-    # Train expert models
-    for it in range(args.num_experts):
-        teacher = get_network(args.model, channel, num_classes, im_size).to(args.device)
-        teacher.train()
-        optimizer = torch.optim.SGD(teacher.parameters(), lr=args.lr_teacher, momentum=args.mom, weight_decay=args.l2)
+    dst_train = TensorDataset(copy.deepcopy(images_all.detach()), copy.deepcopy(labels_all.detach()))
+    trainloader = torch.utils.data.DataLoader(dst_train, batch_size=args.batch_train, shuffle=True, num_workers=0)
 
-<<<<<<< HEAD
     ''' set augmentation for whole-dataset training '''
     args.dc_aug_param = get_daparam(args.dataset, args.model, args.model, None)
     args.dc_aug_param['strategy'] = 'crop_scale_rotate'  # for whole-dataset training
@@ -92,50 +79,23 @@
         timestamps = []
         timestamps.append([p.detach().cpu() for p in teacher.parameters()])
         lr_schedule = [args.train_epochs // 2 + 1]
-=======
-        timestamps = [[p.detach().cpu() for p in teacher.parameters()]]
-        lr_schedule = [args.train_epochs // 2]
->>>>>>> 5ac45ff0
 
         for e in range(args.train_epochs):
-            teacher.train()
-            for imgs, labs in trainloader:
-                imgs, labs = imgs.to(args.device), labs.to(args.device)
-                optimizer.zero_grad()
-                if args.model == 'ArcFace':
-                    out = teacher(imgs, labs)  # ArcFace requires both inputs and labels
-                else:
-                    out = teacher(imgs)
-                loss = criterion(out, labs)
-                loss.backward()
-                optimizer.step()
 
-<<<<<<< HEAD
             train_loss, train_acc = epoch("train", dataloader=trainloader, net=teacher, optimizer=teacher_optim,
                                         criterion=criterion, args=args, aug=True)
 
             test_loss, test_acc = epoch("test", dataloader=testloader, net=teacher, optimizer=None,
                                         criterion=criterion, args=args, aug=False)
-=======
->>>>>>> 5ac45ff0
 
-            teacher.eval()
-            timestamps.append([p.detach().cpu() for p in teacher.parameters()])
+            print("Itr: {}\tEpoch: {}\tTrain Acc: {}\tTest Acc: {}".format(it, e, train_acc, test_acc))
 
-<<<<<<< HEAD
             timestamps.append([p.detach().cpu() for p in teacher.parameters()])
 
             if e in lr_schedule and args.decay:
                 lr *= 0.1
                 teacher_optim = torch.optim.SGD(teacher.parameters(), lr=lr, momentum=args.mom, weight_decay=args.l2)
                 teacher_optim.zero_grad()
-=======
-            if e in lr_schedule:
-                for g in optimizer.param_groups:
-                    g['lr'] *= 0.1
-
-            print(f"[{it}/{args.num_experts}] Epoch {e}: recorded trajectory.")
->>>>>>> 5ac45ff0
 
         trajectories.append(timestamps)
 
@@ -148,7 +108,6 @@
             trajectories = []
 
 if __name__ == '__main__':
-<<<<<<< HEAD
     parser = argparse.ArgumentParser(description='Parameter Processing')
     parser.add_argument('--dataset', type=str, default='CelebA', help='dataset')
     parser.add_argument('--subset', type=str, default=None, help='subset')
@@ -164,14 +123,6 @@
                         help='differentiable Siamese augmentation strategy')
     parser.add_argument('--data_path', type=str, default='datasets', help='dataset root folder for CelebA')
     parser.add_argument('--buffer_path', type=str, default='./buffers', help='buffer path')
-=======
-    parser = argparse.ArgumentParser()
-    parser.add_argument('--train_dir', required=True)
-    parser.add_argument('--test_dir', required=True)
-    parser.add_argument('--model', choices=['FaceNet', 'VGGFace', 'ArcFace'], required=True)
-    parser.add_argument('--buffer_path', required=True)
-    parser.add_argument('--num_experts', type=int, default=10)
->>>>>>> 5ac45ff0
     parser.add_argument('--train_epochs', type=int, default=50)
     parser.add_argument('--lr_teacher', type=float, default=0.01)
     parser.add_argument('--mom', type=float, default=0.9)
